from setuptools import setup

setup(
    name="wtpsplit",
<<<<<<< HEAD
    version="1.3.0",
=======
    version="2.0.0",
>>>>>>> 376005b5
    packages=["wtpsplit"],
    description="Universal Robust, Efficient and Adaptable Sentence Segmentation",
    author="Markus Frohmann, Igor Sterner, Benjamin Minixhofer",
    author_email="markus.frohmann@gmail.com",
    install_requires=[
        "onnxruntime>=1.13.1",
        "transformers>=4.22.2",
        "numpy>=1.0,<2.0",
        "scikit-learn>=1",
        "tqdm",
        "skops",
        "pandas>=1",
        "cached_property",  # for Py37
        "mosestokenizer",
        "adapters==0.2.1"
    ],
    url="https://github.com/segment-any-text/wtpsplit",
    package_data={"wtpsplit": ["data/*"]},
    include_package_data=True,
    license="MIT",
)<|MERGE_RESOLUTION|>--- conflicted
+++ resolved
@@ -2,11 +2,7 @@
 
 setup(
     name="wtpsplit",
-<<<<<<< HEAD
-    version="1.3.0",
-=======
     version="2.0.0",
->>>>>>> 376005b5
     packages=["wtpsplit"],
     description="Universal Robust, Efficient and Adaptable Sentence Segmentation",
     author="Markus Frohmann, Igor Sterner, Benjamin Minixhofer",
